--- conflicted
+++ resolved
@@ -18,17 +18,10 @@
 
 lazy val psql =
   libraryDependencies ++= Seq(
-<<<<<<< HEAD
-    "com.dimafeng"       %% "testcontainers-scala" % tcVersion,
-    "org.testcontainers" % "postgresql"            % psqlContainerVersion,
-    "org.postgresql"     % "postgresql"            % psqlDriverVersion
-=======
     "com.dimafeng"   %% "testcontainers-scala-scalatest"  % tcVersion,
     "com.dimafeng"   %% "testcontainers-scala-postgresql" % tcVersion,
     "org.postgresql" % "postgresql"                       % psqlDriverVersion
     // "org.testcontainers" % "postgresql"                       % psqlContainerVersion,
-
->>>>>>> 88cc7b81
     // "com.h2database"     % "h2"                    % h2Version
   )
 
@@ -66,28 +59,13 @@
       "org.http4s"        %% "http4s-circe"        % http4sVersion,
       "org.http4s"        %% "http4s-dsl"          % http4sVersion,
       "org.http4s"        %% "http4s-blaze-server" % http4sVersion,
-<<<<<<< HEAD
-      //compilerPlugin("org.scalamacros"  %% "paradise"           % "2.1.0"),
-      compilerPlugin("org.typelevel" %% "kind-projector"     % "0.11.0" cross CrossVersion.full),
-      compilerPlugin("com.olegpy"    %% "better-monadic-for" % "0.3.1")
-    ),
-    doobie,
-    psql
-=======
 //      compilerPlugin("org.scalamacros" %% "paradise"           % "2.1.1"),
       compilerPlugin("org.typelevel" %% "kind-projector"     % "0.11.0" cross CrossVersion.full),
       compilerPlugin("com.olegpy"    %% "better-monadic-for" % "0.3.1")
     )
->>>>>>> 88cc7b81
   )
   .dependsOn(core % "compile->compile")
 
 addCommandAlias("rel", "reload")
-<<<<<<< HEAD
-//addCommandAlias("fmt", "all scalafmtSbt scalafmt test:scalafmt")
-addCommandAlias("fmt", "all scalafmtSbt")
-addCommandAlias("lint", "; compile:scalafix --check ; test:scalafix --check")
-=======
 addCommandAlias("fmt", "all scalafmtSbt scalafmt test:scalafmt")
->>>>>>> 88cc7b81
 addCommandAlias("fix", "all compile:scalafix test:scalafix")